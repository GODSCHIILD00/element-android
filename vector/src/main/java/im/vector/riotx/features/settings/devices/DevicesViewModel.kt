--- conflicted
+++ resolved
@@ -48,25 +48,7 @@
 data class DevicesViewState(
         val myDeviceId: String = "",
         val devices: Async<List<DeviceInfo>> = Uninitialized,
-<<<<<<< HEAD
         val cryptoDevices: Async<List<CryptoDeviceInfo>> = Uninitialized,
-        val request: Async<Unit> = Uninitialized
-) : MvRxState
-
-sealed class DevicesAction : VectorViewModelAction {
-    object Retry : DevicesAction()
-    data class Delete(val deviceId: String) : DevicesAction()
-    data class Password(val password: String) : DevicesAction()
-    data class Rename(val deviceInfo: DeviceInfo, val newName: String) : DevicesAction()
-    data class PromptRename(val deviceId: String, val deviceInfo: DeviceInfo? = null) : DevicesAction()
-    data class VerifyMyDevice(val deviceId: String, val userId: String? = null, val transactionId: String? = null) : DevicesAction()
-}
-
-class DevicesViewModel @AssistedInject constructor(@Assisted initialState: DevicesViewState,
-                                                   private val session: Session)
-    : VectorViewModel<DevicesViewState, DevicesAction>(initialState), VerificationService.VerificationListener {
-=======
-        val currentExpandedDeviceId: String? = null,
         // TODO Replace by isLoading boolean
         val request: Async<Unit> = Uninitialized
 ) : MvRxState
@@ -74,7 +56,6 @@
 class DevicesViewModel @AssistedInject constructor(@Assisted initialState: DevicesViewState,
                                                    private val session: Session)
     : VectorViewModel<DevicesViewState, DevicesAction, DevicesViewEvents>(initialState) {
->>>>>>> c9f0209e
 
     @AssistedInject.Factory
     interface Factory {
