/*
 * Copyright 2019 New Vector Ltd
 *
 * Licensed under the Apache License, Version 2.0 (the "License");
 * you may not use this file except in compliance with the License.
 * You may obtain a copy of the License at
 *
 *     http://www.apache.org/licenses/LICENSE-2.0
 *
 * Unless required by applicable law or agreed to in writing, software
 * distributed under the License is distributed on an "AS IS" BASIS,
 * WITHOUT WARRANTIES OR CONDITIONS OF ANY KIND, either express or implied.
 * See the License for the specific language governing permissions and
 * limitations under the License.
 */

package im.vector.app.features.session

import androidx.lifecycle.LiveData
import androidx.lifecycle.MutableLiveData
import im.vector.app.core.extensions.postLiveEvent
import im.vector.app.core.utils.LiveEvent
<<<<<<< HEAD
import im.vector.app.features.call.lookup.CallUserMapper
import kotlinx.coroutines.GlobalScope
import kotlinx.coroutines.launch
=======
import kotlinx.coroutines.cancelChildren
>>>>>>> d81d971c
import org.matrix.android.sdk.api.failure.GlobalError
import org.matrix.android.sdk.api.session.Session
import javax.inject.Inject
import javax.inject.Singleton

@Singleton
class SessionListener @Inject constructor(private val callUserMapper: CallUserMapper) : Session.Listener {

    private val _globalErrorLiveData = MutableLiveData<LiveEvent<GlobalError>>()
    val globalErrorLiveData: LiveData<LiveEvent<GlobalError>>
        get() = _globalErrorLiveData

    override fun onGlobalError(session: Session, globalError: GlobalError) {
        _globalErrorLiveData.postLiveEvent(globalError)
    }

<<<<<<< HEAD
    override fun onNewInvitedRoom(roomId: String) {
        GlobalScope.launch {
            callUserMapper.onNewInvitedRoom(roomId)
        }
    }

=======
    override fun onSessionStopped(session: Session) {
        session.coroutineScope.coroutineContext.cancelChildren()
    }

    override fun onClearCache(session: Session) {
        session.coroutineScope.coroutineContext.cancelChildren()
    }
>>>>>>> d81d971c
}<|MERGE_RESOLUTION|>--- conflicted
+++ resolved
@@ -20,13 +20,10 @@
 import androidx.lifecycle.MutableLiveData
 import im.vector.app.core.extensions.postLiveEvent
 import im.vector.app.core.utils.LiveEvent
-<<<<<<< HEAD
 import im.vector.app.features.call.lookup.CallUserMapper
 import kotlinx.coroutines.GlobalScope
 import kotlinx.coroutines.launch
-=======
 import kotlinx.coroutines.cancelChildren
->>>>>>> d81d971c
 import org.matrix.android.sdk.api.failure.GlobalError
 import org.matrix.android.sdk.api.session.Session
 import javax.inject.Inject
@@ -43,14 +40,12 @@
         _globalErrorLiveData.postLiveEvent(globalError)
     }
 
-<<<<<<< HEAD
     override fun onNewInvitedRoom(roomId: String) {
         GlobalScope.launch {
             callUserMapper.onNewInvitedRoom(roomId)
         }
     }
 
-=======
     override fun onSessionStopped(session: Session) {
         session.coroutineScope.coroutineContext.cancelChildren()
     }
@@ -58,5 +53,5 @@
     override fun onClearCache(session: Session) {
         session.coroutineScope.coroutineContext.cancelChildren()
     }
->>>>>>> d81d971c
+
 }