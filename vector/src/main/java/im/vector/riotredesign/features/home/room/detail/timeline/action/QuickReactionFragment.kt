--- conflicted
+++ resolved
@@ -19,27 +19,15 @@
 import android.os.Bundle
 import android.view.View
 import android.widget.TextView
-<<<<<<< HEAD
-import androidx.constraintlayout.widget.ConstraintLayout
-import androidx.transition.TransitionManager
-import butterknife.BindView
-=======
-import butterknife.ButterKnife
-import com.airbnb.mvrx.BaseMvRxFragment
->>>>>>> 33f17e4c
 import com.airbnb.mvrx.MvRx
 import com.airbnb.mvrx.fragmentViewModel
 import com.airbnb.mvrx.withState
 import im.vector.riotredesign.EmojiCompatFontProvider
 import im.vector.riotredesign.R
-<<<<<<< HEAD
 import im.vector.riotredesign.core.di.ScreenComponent
 import im.vector.riotredesign.core.platform.VectorBaseFragment
+import kotlinx.android.synthetic.main.adapter_item_action_quick_reaction.*
 import javax.inject.Inject
-=======
-import kotlinx.android.synthetic.main.adapter_item_action_quick_reaction.*
-import org.koin.android.ext.android.inject
->>>>>>> 33f17e4c
 
 /**
  * Quick Reaction Fragment (agree / like reactions)
@@ -63,21 +51,8 @@
 
     override fun onViewCreated(view: View, savedInstanceState: Bundle?) {
         super.onViewCreated(view, savedInstanceState)
-
-<<<<<<< HEAD
-        quickReact1Text.text = QuickReactionViewModel.AGREE_POSITIVE
-        quickReact2Text.text = QuickReactionViewModel.AGREE_NEGATIVE
-        quickReact3Text.text = QuickReactionViewModel.LIKE_POSITIVE
-        quickReact4Text.text = QuickReactionViewModel.LIKE_NEGATIVE
-
-        listOf(quickReact1Text, quickReact2Text, quickReact3Text, quickReact4Text).forEach {
-            it.typeface = fontProvider.typeface ?: Typeface.DEFAULT
-        }
-=======
         textViews = listOf(quickReaction0, quickReaction1, quickReaction2, quickReaction3,
                 quickReaction4, quickReaction5, quickReaction6, quickReaction7)
->>>>>>> 33f17e4c
-
         textViews.forEachIndexed { index, textView ->
             textView.typeface = fontProvider.typeface ?: Typeface.DEFAULT
             textView.setOnClickListener {
@@ -88,42 +63,15 @@
     }
 
     override fun invalidate() = withState(viewModel) {
-
-<<<<<<< HEAD
-        TransitionManager.beginDelayedTransition(rootLayout)
-        when (it.agreeTriggleState) {
-            TriggleState.NONE   -> {
-                quickReact1Text.alpha = 1f
-                quickReact2Text.alpha = 1f
-            }
-            TriggleState.FIRST  -> {
-                quickReact1Text.alpha = 1f
-                quickReact2Text.alpha = 0.2f
-
-            }
-            TriggleState.SECOND -> {
-                quickReact1Text.alpha = 0.2f
-                quickReact2Text.alpha = 1f
-            }
-=======
         it.quickStates.forEachIndexed { index, qs ->
             textViews[index].text = qs.reaction
             textViews[index].alpha = if (qs.isSelected) 0.2f else 1f
->>>>>>> 33f17e4c
         }
 
         if (it.result != null) {
             interactionListener?.didQuickReactWith(it.result.reaction, it.result.isSelected, it.eventId)
         }
 
-<<<<<<< HEAD
-        if (it.selectionResult != null) {
-            val clikedOn = it.selectionResult.first
-            interactionListener?.didQuickReactWith(clikedOn, QuickReactionViewModel.getOpposite(clikedOn)
-                                                             ?: "", it.selectionResult.second, it.eventId)
-        }
-=======
->>>>>>> 33f17e4c
     }
 
     interface InteractionListener {
