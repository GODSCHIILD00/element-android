--- conflicted
+++ resolved
@@ -61,11 +61,8 @@
 import im.vector.riotredesign.core.preference.VectorPreference
 import im.vector.riotredesign.core.utils.*
 import im.vector.riotredesign.features.MainActivity
-<<<<<<< HEAD
+import im.vector.riotredesign.features.configuration.VectorConfiguration
 import im.vector.riotredesign.features.crypto.keysbackup.settings.KeysBackupManageActivity
-=======
-import im.vector.riotredesign.features.configuration.VectorConfiguration
->>>>>>> d3518c49
 import im.vector.riotredesign.features.themes.ThemeUtils
 import org.koin.android.ext.android.inject
 import timber.log.Timber
@@ -267,7 +264,7 @@
             return
         }
 
-        mSession = sessionArg
+        session = sessionArg
         */
 
         // define the layout
@@ -284,7 +281,7 @@
 
         // Display name
         mDisplayNamePreference.let {
-            it.summary = "TODO" // mSession.myUser.displayname
+            it.summary = "TODO" // session.myUser.displayname
             it.onPreferenceChangeListener = Preference.OnPreferenceChangeListener { _, newValue ->
                 onDisplayNameClick(newValue?.let { (it as String).trim() })
                 false
@@ -324,7 +321,7 @@
 
             it.setOnPreferenceClickListener {
                 notImplemented()
-                // TODO val intent = PhoneNumberAdditionActivity.getIntent(activity, mSession.credentials.userId)
+                // TODO val intent = PhoneNumberAdditionActivity.getIntent(activity, session.credentials.userId)
                 // startActivityForResult(intent, REQUEST_NEW_PHONE_NUMBER)
                 true
             }
@@ -343,14 +340,14 @@
         (findPreference(PreferencesManager.SETTINGS_SHOW_URL_PREVIEW_KEY) as SwitchPreference).let {
             /*
             TODO
-            it.isChecked = mSession.isURLPreviewEnabled
+            it.isChecked = session.isURLPreviewEnabled
 
             it.onPreferenceChangeListener = Preference.OnPreferenceChangeListener { _, newValue ->
-                if (null != newValue && newValue as Boolean != mSession.isURLPreviewEnabled) {
+                if (null != newValue && newValue as Boolean != session.isURLPreviewEnabled) {
                     displayLoadingView()
-                    mSession.setURLPreviewStatus(newValue, object : MatrixCallback<Unit> {
+                    session.setURLPreviewStatus(newValue, object : MatrixCallback<Unit> {
                         override fun onSuccess(info: Void?) {
-                            it.isChecked = mSession.isURLPreviewEnabled
+                            it.isChecked = session.isURLPreviewEnabled
                             hideLoadingView()
                         }
 
@@ -516,13 +513,13 @@
                         /* TODO
                         displayLoadingView()
 
-                        mSession.enableCrypto(newValue, object : MatrixCallback<Unit> {
+                        session.enableCrypto(newValue, object : MatrixCallback<Unit> {
                             private fun refresh() {
                                 activity?.runOnUiThread {
                                     hideLoadingView()
-                                    useCryptoPref.isChecked = mSession.isCryptoEnabled
-
-                                    if (mSession.isCryptoEnabled) {
+                                    useCryptoPref.isChecked = session.isCryptoEnabled
+
+                                    if (session.isCryptoEnabled) {
                                         mLabsCategory.removePreference(useCryptoPref)
                                         mLabsCategory.addPreference(cryptoIsEnabledPref)
                                     }
@@ -716,7 +713,7 @@
 
                 val task = ClearMediaCacheAsyncTask(
                         backgroundTask = {
-                            mSession.mediaCache.clear()
+                            session.mediaCache.clear()
                             activity?.let { it -> Glide.get(it).clearDiskCache() }
                         },
                         onCompleteTask = {
@@ -733,7 +730,7 @@
                 try {
                     task.executeOnExecutor(AsyncTask.THREAD_POOL_EXECUTOR)
                 } catch (e: Exception) {
-                    Timber.e(e, "## mSession.getMediaCache().clear() failed " + e.message)
+                    Timber.e(e, "## session.getMediaCache().clear() failed " + e.message)
                     task.cancel(true)
                     hideLoadingView()
                 }
@@ -831,14 +828,14 @@
         mLoadingView = activity?.findViewById(R.id.vector_settings_spinner_views)
 
         /* TODO
-        if (mSession.isAlive) {
+        if (session.isAlive) {
             val context = activity?.applicationContext
 
-            mSession.dataHandler.addListener(mEventsListener)
+            session.dataHandler.addListener(mEventsListener)
 
             Matrix.getInstance(context)?.addNetworkEventListener(mNetworkListener)
 
-            mSession.myUser.refreshThirdPartyIdentifiers(object : SimpleApiCallback<Unit>() {
+            session.myUser.refreshThirdPartyIdentifiers(object : SimpleApiCallback<Unit>() {
                 override fun onSuccess(info: Void?) {
                     // ensure that the activity still exists
                     // and the result is called in the right thread
@@ -878,8 +875,8 @@
         val context = activity?.applicationContext
 
         /* TODO
-        if (mSession.isAlive) {
-            mSession.dataHandler.removeListener(mEventsListener)
+        if (session.isAlive) {
+            session.dataHandler.removeListener(mEventsListener)
             Matrix.getInstance(context)?.removeNetworkEventListener(mNetworkListener)
         }
         */
@@ -957,8 +954,8 @@
         mUserAvatarPreference.isEnabled = isConnected
 
         // refresh the display name
-        mDisplayNamePreference.summary = mSession.myUser.displayname
-        mDisplayNamePreference.text = mSession.myUser.displayname
+        mDisplayNamePreference.summary = session.myUser.displayname
+        mDisplayNamePreference.text = session.myUser.displayname
         mDisplayNamePreference.isEnabled = isConnected
 
         // change password
@@ -967,7 +964,7 @@
         // update the push rules
         val preferences = PreferenceManager.getDefaultSharedPreferences(appContext)
 
-        val rules = mSession.dataHandler.pushRules()
+        val rules = session.dataHandler.pushRules()
 
         val pushManager = Matrix.getInstance(appContext)?.pushManager
 
@@ -1117,7 +1114,7 @@
                     /* TODO
                     showPasswordLoadingView(true)
 
-                    mSession.updatePassword(oldPwd, newPwd, object : MatrixCallback<Unit> {
+                    session.updatePassword(oldPwd, newPwd, object : MatrixCallback<Unit> {
                         private fun onDone(@StringRes textResId: Int) {
                             showPasswordLoadingView(false)
 
@@ -1240,7 +1237,7 @@
             else -> {
 
                 val ruleId = mPrefKeyToBingRuleId[preferenceKey]
-                val rule = mSession.dataHandler.pushRules()?.findDefaultRule(ruleId)
+                val rule = session.dataHandler.pushRules()?.findDefaultRule(ruleId)
 
                 // check if there is an update
                 var curValue = null != rule && rule.isEnabled
@@ -1258,7 +1255,7 @@
 
                 if (null != rule) {
                     displayLoadingView()
-                    mSession.dataHandler.bingRulesManager.updateEnableRuleStatus(rule, !rule.isEnabled, object : BingRulesManager.onBingRuleUpdateListener {
+                    session.dataHandler.bingRulesManager.updateEnableRuleStatus(rule, !rule.isEnabled, object : BingRulesManager.onBingRuleUpdateListener {
                         private fun onDone() {
                             refreshDisplay()
                             hideLoadingView()
@@ -1285,10 +1282,10 @@
     private fun onDisplayNameClick(value: String?) {
         notImplemented()
         /* TODO
-        if (!TextUtils.equals(mSession.myUser.displayname, value)) {
+        if (!TextUtils.equals(session.myUser.displayname, value)) {
             displayLoadingView()
 
-            mSession.myUser.updateDisplayName(value, object : MatrixCallback<Unit> {
+            session.myUser.updateDisplayName(value, object : MatrixCallback<Unit> {
                 override fun onSuccess(info: Void?) {
                     // refresh the settings value
                     PreferenceManager.getDefaultSharedPreferences(activity).edit {
@@ -1397,7 +1394,7 @@
                 }
                 /* TODO
                 VectorUtils.TAKE_IMAGE -> {
-                    val thumbnailUri = VectorUtils.getThumbnailUriFromIntent(activity, data, mSession.mediaCache)
+                    val thumbnailUri = VectorUtils.getThumbnailUriFromIntent(activity, data, session.mediaCache)
 
                     if (null != thumbnailUri) {
                         displayLoadingView()
@@ -1405,7 +1402,7 @@
                         val resource = ResourceUtils.openResource(activity, thumbnailUri, null)
 
                         if (null != resource) {
-                            mSession.mediaCache.uploadContent(resource.mContentStream, null, resource.mMimeType, null, object : MXMediaUploadListener() {
+                            session.mediaCache.uploadContent(resource.mContentStream, null, resource.mMimeType, null, object : MXMediaUploadListener() {
 
                                 override fun onUploadError(uploadId: String?, serverResponseCode: Int, serverErrorMessage: String?) {
                                     activity?.runOnUiThread { onCommonDone(serverResponseCode.toString() + " : " + serverErrorMessage) }
@@ -1413,7 +1410,7 @@
 
                                 override fun onUploadComplete(uploadId: String?, contentUri: String?) {
                                     activity?.runOnUiThread {
-                                        mSession.myUser.updateAvatarUrl(contentUri, object : MatrixCallback<Unit> {
+                                        session.myUser.updateAvatarUrl(contentUri, object : MatrixCallback<Unit> {
                                             override fun onSuccess(info: Void?) {
                                                 onCommonDone(null)
                                                 refreshDisplay()
@@ -1454,11 +1451,11 @@
      */
     private fun refreshPreferences() {
         PreferenceManager.getDefaultSharedPreferences(activity).edit {
-            putString(PreferencesManager.SETTINGS_DISPLAY_NAME_PREFERENCE_KEY, "TODO") //mSession.myUser.displayname)
+            putString(PreferencesManager.SETTINGS_DISPLAY_NAME_PREFERENCE_KEY, "TODO") //session.myUser.displayname)
             putString(PreferencesManager.SETTINGS_VERSION_PREFERENCE_KEY, "TODO") // VectorUtils.getApplicationVersion(activity))
 
             /* TODO
-            mSession.dataHandler.pushRules()?.let {
+            session.dataHandler.pushRules()?.let {
                 for (preferenceKey in mPrefKeyToBingRuleId.keys) {
                     val preference = findPreference(preferenceKey)
 
@@ -1513,7 +1510,7 @@
                         /* TODO
                         displayLoadingView()
 
-                        mSession.myUser.delete3Pid(pid, object : MatrixCallback<Unit> {
+                        session.myUser.delete3Pid(pid, object : MatrixCallback<Unit> {
                             override fun onSuccess(info: Void?) {
                                 when (pid.medium) {
                                     ThreePid.MEDIUM_EMAIL -> refreshEmailsList()
@@ -1549,7 +1546,7 @@
      * Refresh the ignored users list
      */
     private fun refreshIgnoredUsersList() {
-        val ignoredUsersList = mutableListOf<String>() // TODO mSession.dataHandler.ignoredUserIds
+        val ignoredUsersList = mutableListOf<String>() // TODO session.dataHandler.ignoredUserIds
 
         ignoredUsersList.sortWith(Comparator { u1, u2 ->
             u1.toLowerCase(VectorLocale.applicationLocale).compareTo(u2.toLowerCase(VectorLocale.applicationLocale))
@@ -1583,7 +1580,7 @@
 
                                     notImplemented()
                                     /* TODO
-                                    mSession.unIgnoreUsers(idsList, object : MatrixCallback<Unit> {
+                                    session.unIgnoreUsers(idsList, object : MatrixCallback<Unit> {
                                         override fun onSuccess(info: Void?) {
                                             onCommonDone(null)
                                         }
@@ -1671,7 +1668,7 @@
                                             .setPositiveButton(R.string.remove)
                                             { _, _ ->
                                                 displayLoadingView()
-                                                pushManager.unregister(mSession, pusher, object : MatrixCallback<Unit> {
+                                                pushManager.unregister(session, pusher, object : MatrixCallback<Unit> {
                                                     override fun onSuccess(info: Void?) {
                                                         refreshPushersList()
                                                         onCommonDone(null)
@@ -1711,7 +1708,7 @@
      * Refresh the emails list
      */
     private fun refreshEmailsList() {
-        val currentEmail3PID = emptyList<String>() // TODO ArrayList(mSession.myUser.getlinkedEmails())
+        val currentEmail3PID = emptyList<String>() // TODO ArrayList(session.myUser.getlinkedEmails())
 
         val newEmailsList = ArrayList<String>()
         for (identifier in currentEmail3PID) {
@@ -1817,7 +1814,7 @@
 
         displayLoadingView()
 
-        mSession.myUser.requestEmailValidationToken(pid, object : MatrixCallback<Unit> {
+        session.myUser.requestEmailValidationToken(pid, object : MatrixCallback<Unit> {
             override fun onSuccess(info: Void?) {
                 activity?.runOnUiThread { showEmailValidationDialog(pid) }
             }
@@ -1853,7 +1850,7 @@
                     .setTitle(R.string.account_email_validation_title)
                     .setMessage(R.string.account_email_validation_message)
                     .setPositiveButton(R.string._continue) { _, _ ->
-                        mSession.myUser.add3Pid(pid, true, object : MatrixCallback<Unit> {
+                        session.myUser.add3Pid(pid, true, object : MatrixCallback<Unit> {
                             override fun onSuccess(info: Void?) {
                                 it.runOnUiThread {
                                     hideLoadingView()
@@ -1897,7 +1894,7 @@
      */
     private fun refreshPhoneNumbersList() {
         /* TODO
-        val currentPhoneNumber3PID = ArrayList(mSession.myUser.getlinkedPhoneNumbers())
+        val currentPhoneNumber3PID = ArrayList(session.myUser.getlinkedPhoneNumbers())
 
         val phoneNumberList = ArrayList<String>()
         for (identifier in currentPhoneNumber3PID) {
@@ -2485,7 +2482,7 @@
         // We have to manage registration flow first, to handle what is necessary to delete a devive
         /*
         displayLoadingView()
-        mSession.deleteDevice(deviceId, mAccountPassword, object : MatrixCallback<Unit> {
+        session.deleteDevice(deviceId, mAccountPassword, object : MatrixCallback<Unit> {
             override fun onSuccess(data: Unit) {
                 hideLoadingView()
                 refreshDevicesList() // force settings update
@@ -2560,7 +2557,7 @@
 
                         displayLoadingView()
 
-                        CommonActivityUtils.exportKeys(mSession, passphrase, object : SimpleApiCallback<String>(activity) {
+                        CommonActivityUtils.exportKeys(session, passphrase, object : SimpleApiCallback<String>(activity) {
                             override fun onSuccess(filename: String) {
                                 hideLoadingView()
 
@@ -2675,7 +2672,7 @@
 
         displayLoadingView()
 
-        mSession.importRoomKeys(data,
+        session.importRoomKeys(data,
                 password,
                 null,
                 object : MatrixCallback<ImportRoomKeysResult> {
@@ -2728,7 +2725,7 @@
 
         /*
         TODO
-        mSession.groupsManager.getUserPublicisedGroups(mSession.myUserId, true, object : MatrixCallback<Set<String>> {
+        session.groupsManager.getUserPublicisedGroups(session.myUserId, true, object : MatrixCallback<Set<String>> {
             override fun onSuccess(publicisedGroups: Set<String>) {
                 // clear everything
                 mGroupsFlairCategory.removeAll()
@@ -2774,7 +2771,7 @@
         if (isNewList) {
             /*
             TODO
-            val joinedGroups = ArrayList(mSession.groupsManager.joinedGroups)
+            val joinedGroups = ArrayList(session.groupsManager.joinedGroups)
             Collections.sort(joinedGroups, Group.mGroupsComparator)
 
             mPublicisedGroups = publicisedGroups.toMutableSet()
@@ -2783,7 +2780,7 @@
                 val vectorGroupPreference = VectorGroupPreference(activity!!)
                 vectorGroupPreference.key = DEVICES_PREFERENCE_KEY_BASE + prefIndex
 
-                vectorGroupPreference.setGroup(group, mSession)
+                vectorGroupPreference.setGroup(group, session)
                 vectorGroupPreference.title = group.displayName
                 vectorGroupPreference.summary = group.groupId
 
@@ -2801,7 +2798,7 @@
 
                         if (newValue != isFlaired) {
                             displayLoadingView()
-                            mSession.groupsManager.updateGroupPublicity(group.groupId, newValue, object : MatrixCallback<Unit> {
+                            session.groupsManager.updateGroupPublicity(group.groupId, newValue, object : MatrixCallback<Unit> {
                                 override fun onSuccess(info: Void?) {
                                     hideLoadingView()
                                     if (newValue) {
