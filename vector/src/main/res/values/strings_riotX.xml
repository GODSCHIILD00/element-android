--- conflicted
+++ resolved
@@ -6,7 +6,6 @@
     <!-- Sections has been created to limit merge conflicts. -->
 
     <!-- BEGIN Strings added by Valere -->
-<<<<<<< HEAD
     <string name="use_other_session_content_description">Use the latest Riot on your other devices, Riot Web, Riot Desktop, Riot iOS, RiotX for Android, or another cross-signing capable Matrix client</string>
     <string name="riot_desktop_web">Riot Web\nRiot Desktop</string>
     <string name="riot_ios_android">Riot iOS\nRiot X for Android</string>
@@ -23,10 +22,8 @@
 
     <string name="unencrypted">Unencrypted</string>
     <string name="encrypted_unverified">Encrypted by an unverified device</string>
-=======
     <string name="review_logins">Review where you’re logged in</string>
     <string name="verify_other_sessions">Verify all your sessions to ensure your account &amp; messages are safe</string>
->>>>>>> 429c634e
     <!-- END Strings added by Valere -->
 
 
