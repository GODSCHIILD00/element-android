/*
 * Copyright 2020 The Matrix.org Foundation C.I.C.
 *
 * Licensed under the Apache License, Version 2.0 (the "License");
 * you may not use this file except in compliance with the License.
 * You may obtain a copy of the License at
 *
 * http://www.apache.org/licenses/LICENSE-2.0
 *
 * Unless required by applicable law or agreed to in writing, software
 * distributed under the License is distributed on an "AS IS" BASIS,
 * WITHOUT WARRANTIES OR CONDITIONS OF ANY KIND, either express or implied.
 * See the License for the specific language governing permissions and
 * limitations under the License.
 */

package org.matrix.android.sdk.internal.session

<<<<<<< HEAD
import org.matrix.android.sdk.api.extensions.tryOrNull
import org.matrix.android.sdk.api.failure.GlobalError
=======
>>>>>>> d81d971c
import org.matrix.android.sdk.api.session.Session
import javax.inject.Inject

@SessionScope
internal class SessionListeners @Inject constructor() {

    private val listeners = mutableSetOf<Session.Listener>()

    fun addListener(listener: Session.Listener) {
        synchronized(listeners) {
            listeners.add(listener)
        }
    }

    fun removeListener(listener: Session.Listener) {
        synchronized(listeners) {
            listeners.remove(listener)
        }
    }

    fun dispatch(block: (Session.Listener) -> Unit) {
        synchronized(listeners) {
            listeners.forEach {
<<<<<<< HEAD
                tryOrNull { block(it) }
=======
                block(it)
>>>>>>> d81d971c
            }
        }
    }
}<|MERGE_RESOLUTION|>--- conflicted
+++ resolved
@@ -16,11 +16,7 @@
 
 package org.matrix.android.sdk.internal.session
 
-<<<<<<< HEAD
 import org.matrix.android.sdk.api.extensions.tryOrNull
-import org.matrix.android.sdk.api.failure.GlobalError
-=======
->>>>>>> d81d971c
 import org.matrix.android.sdk.api.session.Session
 import javax.inject.Inject
 
@@ -44,11 +40,7 @@
     fun dispatch(block: (Session.Listener) -> Unit) {
         synchronized(listeners) {
             listeners.forEach {
-<<<<<<< HEAD
                 tryOrNull { block(it) }
-=======
-                block(it)
->>>>>>> d81d971c
             }
         }
     }
