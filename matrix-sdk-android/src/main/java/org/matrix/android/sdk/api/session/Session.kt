--- conflicted
+++ resolved
@@ -255,28 +255,20 @@
     /**
      * A global session listener to get notified for some events.
      */
-<<<<<<< HEAD
-    interface Listener {
-
-=======
     interface Listener : SessionLifecycleObserver {
->>>>>>> d81d971c
+
+        /**
+         * Called when the session received new invites to room so the client can react to it once.
+         */
+        fun onNewInvitedRoom(roomId: String) = Unit
+
         /**
          * Possible cases:
          * - The access token is not valid anymore,
          * - a M_CONSENT_NOT_GIVEN error has been received from the homeserver
          */
-<<<<<<< HEAD
-        fun onGlobalError(globalError: GlobalError) = Unit
-
-        /**
-         * Called when the session received new invites to room so the client can react to it once.
-         */
-        fun onNewInvitedRoom(roomId: String) = Unit
-
-=======
         fun onGlobalError(session: Session, globalError: GlobalError)
->>>>>>> d81d971c
+
     }
 
     val sharedSecretStorageService: SharedSecretStorageService
