/*
 * Copyright 2020 The Matrix.org Foundation C.I.C.
 *
 * Licensed under the Apache License, Version 2.0 (the "License");
 * you may not use this file except in compliance with the License.
 * You may obtain a copy of the License at
 *
 *     http://www.apache.org/licenses/LICENSE-2.0
 *
 * Unless required by applicable law or agreed to in writing, software
 * distributed under the License is distributed on an "AS IS" BASIS,
 * WITHOUT WARRANTIES OR CONDITIONS OF ANY KIND, either express or implied.
 * See the License for the specific language governing permissions and
 * limitations under the License.
 */

package org.matrix.android.sdk.internal.database

import io.realm.DynamicRealm
import io.realm.FieldAttribute
import io.realm.RealmMigration
<<<<<<< HEAD
import io.realm.RealmObjectSchema
import io.realm.RealmSchema
=======
import org.matrix.android.sdk.api.session.room.model.tag.RoomTag
>>>>>>> 7d88d038
import org.matrix.android.sdk.internal.database.model.EditAggregatedSummaryEntityFields
import org.matrix.android.sdk.internal.database.model.EditionOfEventFields
import org.matrix.android.sdk.internal.database.model.EventEntityFields
import org.matrix.android.sdk.internal.database.model.HomeServerCapabilitiesEntityFields
import org.matrix.android.sdk.internal.database.model.PendingThreePidEntityFields
import org.matrix.android.sdk.internal.database.model.PreviewUrlCacheEntityFields
import org.matrix.android.sdk.internal.database.model.RoomAccountDataEntityFields
import org.matrix.android.sdk.internal.database.model.RoomEntityFields
import org.matrix.android.sdk.internal.database.model.RoomMembersLoadStatusType
import org.matrix.android.sdk.internal.database.model.RoomSummaryEntityFields
import org.matrix.android.sdk.internal.database.model.RoomTagEntityFields
import org.matrix.android.sdk.internal.database.model.TimelineEventEntityFields
import timber.log.Timber
import javax.inject.Inject

class RealmSessionStoreMigration @Inject constructor() : RealmMigration {

    companion object {
        const val SESSION_STORE_SCHEMA_VERSION = 9L
    }

    override fun migrate(realm: DynamicRealm, oldVersion: Long, newVersion: Long) {
        Timber.v("Migrating Realm Session from $oldVersion to $newVersion")

        if (oldVersion <= 0) migrateTo1(realm)
        if (oldVersion <= 1) migrateTo2(realm)
        if (oldVersion <= 2) migrateTo3(realm)
        if (oldVersion <= 3) migrateTo4(realm)
        if (oldVersion <= 4) migrateTo5(realm)
        if (oldVersion <= 5) migrateTo6(realm)
        if (oldVersion <= 6) migrateTo7(realm)
        if (oldVersion <= 7) migrateTo8(realm)
        if (oldVersion <= 8) migrateTo9(realm)
    }

    private fun migrateTo1(realm: DynamicRealm) {
        Timber.d("Step 0 -> 1")
        // Add hasFailedSending in RoomSummary and a small warning icon on room list

        realm.schema.get("RoomSummaryEntity")
                ?.addField(RoomSummaryEntityFields.HAS_FAILED_SENDING, Boolean::class.java)
                ?.transform { obj ->
                    obj.setBoolean(RoomSummaryEntityFields.HAS_FAILED_SENDING, false)
                }
    }

    private fun migrateTo2(realm: DynamicRealm) {
        Timber.d("Step 1 -> 2")
        realm.schema.get("HomeServerCapabilitiesEntity")
                ?.addField("adminE2EByDefault", Boolean::class.java)
                ?.transform { obj ->
                    obj.setBoolean("adminE2EByDefault", true)
                }
    }

    private fun migrateTo3(realm: DynamicRealm) {
        Timber.d("Step 2 -> 3")
        realm.schema.get("HomeServerCapabilitiesEntity")
                ?.addField("preferredJitsiDomain", String::class.java)
                ?.transform { obj ->
                    // Schedule a refresh of the capabilities
                    obj.setLong(HomeServerCapabilitiesEntityFields.LAST_UPDATED_TIMESTAMP, 0)
                }
    }

    private fun migrateTo4(realm: DynamicRealm) {
        Timber.d("Step 3 -> 4")
        realm.schema.create("PendingThreePidEntity")
                .addField(PendingThreePidEntityFields.CLIENT_SECRET, String::class.java)
                .setRequired(PendingThreePidEntityFields.CLIENT_SECRET, true)
                .addField(PendingThreePidEntityFields.EMAIL, String::class.java)
                .addField(PendingThreePidEntityFields.MSISDN, String::class.java)
                .addField(PendingThreePidEntityFields.SEND_ATTEMPT, Int::class.java)
                .addField(PendingThreePidEntityFields.SID, String::class.java)
                .setRequired(PendingThreePidEntityFields.SID, true)
                .addField(PendingThreePidEntityFields.SUBMIT_URL, String::class.java)
    }

    private fun migrateTo5(realm: DynamicRealm) {
        Timber.d("Step 4 -> 5")
        realm.schema.get("HomeServerCapabilitiesEntity")
                ?.removeField("adminE2EByDefault")
                ?.removeField("preferredJitsiDomain")
    }

    private fun migrateTo6(realm: DynamicRealm) {
        Timber.d("Step 5 -> 6")
        realm.schema.create("PreviewUrlCacheEntity")
                .addField(PreviewUrlCacheEntityFields.URL, String::class.java)
                .setRequired(PreviewUrlCacheEntityFields.URL, true)
                .addPrimaryKey(PreviewUrlCacheEntityFields.URL)
                .addField(PreviewUrlCacheEntityFields.URL_FROM_SERVER, String::class.java)
                .addField(PreviewUrlCacheEntityFields.SITE_NAME, String::class.java)
                .addField(PreviewUrlCacheEntityFields.TITLE, String::class.java)
                .addField(PreviewUrlCacheEntityFields.DESCRIPTION, String::class.java)
                .addField(PreviewUrlCacheEntityFields.MXC_URL, String::class.java)
                .addField(PreviewUrlCacheEntityFields.LAST_UPDATED_TIMESTAMP, Long::class.java)
    }

    private fun migrateTo7(realm: DynamicRealm) {
        Timber.d("Step 6 -> 7")
        realm.schema.get("RoomEntity")
                ?.addField(RoomEntityFields.MEMBERS_LOAD_STATUS_STR, String::class.java)
                ?.transform { obj ->
                    if (obj.getBoolean("areAllMembersLoaded")) {
                        obj.setString("membersLoadStatusStr", RoomMembersLoadStatusType.LOADED.name)
                    } else {
                        obj.setString("membersLoadStatusStr", RoomMembersLoadStatusType.NONE.name)
                    }
                }
                ?.removeField("areAllMembersLoaded")
    }

    private fun migrateTo8(realm: DynamicRealm) {
        Timber.d("Step 7 -> 8")

        val editionOfEventSchema = realm.schema.create("EditionOfEvent")
                .setIsEmbedded(true)
                .addField(EditionOfEventFields.CONTENT, String::class.java)
                .addField(EditionOfEventFields.EVENT_ID, String::class.java)
                .setRequired(EditionOfEventFields.EVENT_ID, true)
                .addField(EditionOfEventFields.SENDER_ID, String::class.java)
                .setRequired(EditionOfEventFields.SENDER_ID, true)
                .addField(EditionOfEventFields.TIMESTAMP, Long::class.java)
                .addField(EditionOfEventFields.IS_LOCAL_ECHO, Boolean::class.java)

        realm.schema.get("EditAggregatedSummaryEntity")
                ?.removeField("aggregatedContent")
                ?.removeField("sourceEvents")
                ?.removeField("lastEditTs")
                ?.removeField("sourceLocalEchoEvents")
                ?.addRealmListField(EditAggregatedSummaryEntityFields.EDITIONS.`$`, editionOfEventSchema)
    }

<<<<<<< HEAD
    private fun migrateTo9(realm: DynamicRealm) {
        Timber.d("Step 8 -> 9")

        val roomAccountDataSchema = realm.schema.create("RoomAccountDataEntity")
                .setIsEmbedded(true)
                .addField(RoomAccountDataEntityFields.CONTENT_STR, String::class.java)
                .addField(RoomAccountDataEntityFields.TYPE, String::class.java)
                .addIndex(RoomAccountDataEntityFields.TYPE)

        realm.schema.get("RoomEntity")
                ?.addRealmListField(RoomEntityFields.ACCOUNT_DATA.`$`, roomAccountDataSchema)
    }

    private fun RealmObjectSchema.setIsEmbedded(isEmbedded: Boolean): RealmObjectSchema {
        return apply {
            // setEmbedded does not return `this`...
            this.isEmbedded = isEmbedded
        }
    }

=======
    fun migrateTo9(realm: DynamicRealm) {
        Timber.d("Step 8 -> 9")

        realm.schema.get("RoomSummaryEntity")
                ?.addField(RoomSummaryEntityFields.LAST_ACTIVITY_TIME, Long::class.java, FieldAttribute.INDEXED)
                ?.setNullable(RoomSummaryEntityFields.LAST_ACTIVITY_TIME, true)
                ?.addIndex(RoomSummaryEntityFields.MEMBERSHIP_STR)
                ?.addIndex(RoomSummaryEntityFields.IS_DIRECT)
                ?.addIndex(RoomSummaryEntityFields.VERSIONING_STATE_STR)

                ?.addField(RoomSummaryEntityFields.IS_FAVOURITE, Boolean::class.java)
                ?.addIndex(RoomSummaryEntityFields.IS_FAVOURITE)
                ?.addField(RoomSummaryEntityFields.IS_LOW_PRIORITY, Boolean::class.java)
                ?.addIndex(RoomSummaryEntityFields.IS_LOW_PRIORITY)
                ?.addField(RoomSummaryEntityFields.IS_SERVER_NOTICE, Boolean::class.java)
                ?.addIndex(RoomSummaryEntityFields.IS_SERVER_NOTICE)

                ?.transform { obj ->

                    val isFavorite = obj.getList(RoomSummaryEntityFields.TAGS.`$`).any {
                        it.getString(RoomTagEntityFields.TAG_NAME) == RoomTag.ROOM_TAG_FAVOURITE
                    }
                    obj.setBoolean(RoomSummaryEntityFields.IS_FAVOURITE, isFavorite)

                    val isLowPriority = obj.getList(RoomSummaryEntityFields.TAGS.`$`).any {
                        it.getString(RoomTagEntityFields.TAG_NAME) == RoomTag.ROOM_TAG_LOW_PRIORITY
                    }

                    obj.setBoolean(RoomSummaryEntityFields.IS_LOW_PRIORITY, isLowPriority)

//                    XXX migrate last message origin server ts
                    obj.getObject(RoomSummaryEntityFields.LATEST_PREVIEWABLE_EVENT.`$`)
                            ?.getObject(TimelineEventEntityFields.ROOT.`$`)
                            ?.getLong(EventEntityFields.ORIGIN_SERVER_TS)?.let {
                                obj.setLong(RoomSummaryEntityFields.LAST_ACTIVITY_TIME, it)
                            }
                }
    }
>>>>>>> 7d88d038
}<|MERGE_RESOLUTION|>--- conflicted
+++ resolved
@@ -19,12 +19,8 @@
 import io.realm.DynamicRealm
 import io.realm.FieldAttribute
 import io.realm.RealmMigration
-<<<<<<< HEAD
 import io.realm.RealmObjectSchema
-import io.realm.RealmSchema
-=======
 import org.matrix.android.sdk.api.session.room.model.tag.RoomTag
->>>>>>> 7d88d038
 import org.matrix.android.sdk.internal.database.model.EditAggregatedSummaryEntityFields
 import org.matrix.android.sdk.internal.database.model.EditionOfEventFields
 import org.matrix.android.sdk.internal.database.model.EventEntityFields
@@ -43,7 +39,7 @@
 class RealmSessionStoreMigration @Inject constructor() : RealmMigration {
 
     companion object {
-        const val SESSION_STORE_SCHEMA_VERSION = 9L
+        const val SESSION_STORE_SCHEMA_VERSION = 10L
     }
 
     override fun migrate(realm: DynamicRealm, oldVersion: Long, newVersion: Long) {
@@ -58,6 +54,7 @@
         if (oldVersion <= 6) migrateTo7(realm)
         if (oldVersion <= 7) migrateTo8(realm)
         if (oldVersion <= 8) migrateTo9(realm)
+        if (oldVersion <= 9) migrateTo10(realm)
     }
 
     private fun migrateTo1(realm: DynamicRealm) {
@@ -159,28 +156,6 @@
                 ?.addRealmListField(EditAggregatedSummaryEntityFields.EDITIONS.`$`, editionOfEventSchema)
     }
 
-<<<<<<< HEAD
-    private fun migrateTo9(realm: DynamicRealm) {
-        Timber.d("Step 8 -> 9")
-
-        val roomAccountDataSchema = realm.schema.create("RoomAccountDataEntity")
-                .setIsEmbedded(true)
-                .addField(RoomAccountDataEntityFields.CONTENT_STR, String::class.java)
-                .addField(RoomAccountDataEntityFields.TYPE, String::class.java)
-                .addIndex(RoomAccountDataEntityFields.TYPE)
-
-        realm.schema.get("RoomEntity")
-                ?.addRealmListField(RoomEntityFields.ACCOUNT_DATA.`$`, roomAccountDataSchema)
-    }
-
-    private fun RealmObjectSchema.setIsEmbedded(isEmbedded: Boolean): RealmObjectSchema {
-        return apply {
-            // setEmbedded does not return `this`...
-            this.isEmbedded = isEmbedded
-        }
-    }
-
-=======
     fun migrateTo9(realm: DynamicRealm) {
         Timber.d("Step 8 -> 9")
 
@@ -219,5 +194,24 @@
                             }
                 }
     }
->>>>>>> 7d88d038
+
+    private fun migrateTo10(realm: DynamicRealm) {
+        Timber.d("Step 9 -> 10")
+
+        val roomAccountDataSchema = realm.schema.create("RoomAccountDataEntity")
+                .setIsEmbedded(true)
+                .addField(RoomAccountDataEntityFields.CONTENT_STR, String::class.java)
+                .addField(RoomAccountDataEntityFields.TYPE, String::class.java)
+                .addIndex(RoomAccountDataEntityFields.TYPE)
+
+        realm.schema.get("RoomEntity")
+                ?.addRealmListField(RoomEntityFields.ACCOUNT_DATA.`$`, roomAccountDataSchema)
+    }
+
+    private fun RealmObjectSchema.setIsEmbedded(isEmbedded: Boolean): RealmObjectSchema {
+        return apply {
+            // setEmbedded does not return `this`...
+            this.isEmbedded = isEmbedded
+        }
+    }
 }