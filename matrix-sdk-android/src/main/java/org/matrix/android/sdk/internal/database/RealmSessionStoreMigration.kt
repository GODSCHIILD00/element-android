/*
 * Copyright 2020 The Matrix.org Foundation C.I.C.
 *
 * Licensed under the Apache License, Version 2.0 (the "License");
 * you may not use this file except in compliance with the License.
 * You may obtain a copy of the License at
 *
 *     http://www.apache.org/licenses/LICENSE-2.0
 *
 * Unless required by applicable law or agreed to in writing, software
 * distributed under the License is distributed on an "AS IS" BASIS,
 * WITHOUT WARRANTIES OR CONDITIONS OF ANY KIND, either express or implied.
 * See the License for the specific language governing permissions and
 * limitations under the License.
 */

package org.matrix.android.sdk.internal.database

import io.realm.DynamicRealm
import io.realm.FieldAttribute
import io.realm.RealmMigration
<<<<<<< HEAD
import io.realm.RealmObjectSchema
import org.matrix.android.sdk.api.session.room.model.VersioningState
=======
import org.matrix.android.sdk.api.session.events.model.EventType
import org.matrix.android.sdk.api.session.room.model.RoomJoinRulesContent
import org.matrix.android.sdk.api.session.room.model.create.RoomCreateContent
>>>>>>> d81d971c
import org.matrix.android.sdk.api.session.room.model.tag.RoomTag
import org.matrix.android.sdk.internal.database.model.CurrentStateEventEntityFields
import org.matrix.android.sdk.internal.database.model.EditAggregatedSummaryEntityFields
import org.matrix.android.sdk.internal.database.model.EditionOfEventFields
import org.matrix.android.sdk.internal.database.model.EventEntityFields
import org.matrix.android.sdk.internal.database.model.HomeServerCapabilitiesEntityFields
import org.matrix.android.sdk.internal.database.model.PendingThreePidEntityFields
import org.matrix.android.sdk.internal.database.model.PreviewUrlCacheEntityFields
import org.matrix.android.sdk.internal.database.model.RoomAccountDataEntityFields
import org.matrix.android.sdk.internal.database.model.RoomEntityFields
import org.matrix.android.sdk.internal.database.model.RoomMembersLoadStatusType
import org.matrix.android.sdk.internal.database.model.RoomSummaryEntityFields
import org.matrix.android.sdk.internal.database.model.RoomTagEntityFields
import org.matrix.android.sdk.internal.database.model.SpaceChildSummaryEntityFields
import org.matrix.android.sdk.internal.database.model.SpaceParentSummaryEntityFields
import org.matrix.android.sdk.internal.database.model.TimelineEventEntityFields
import org.matrix.android.sdk.internal.di.MoshiProvider
import timber.log.Timber
import javax.inject.Inject

class RealmSessionStoreMigration @Inject constructor() : RealmMigration {

    companion object {
<<<<<<< HEAD
        const val SESSION_STORE_SCHEMA_VERSION = 10L
=======
        const val SESSION_STORE_SCHEMA_VERSION = 12L
>>>>>>> d81d971c
    }

    override fun migrate(realm: DynamicRealm, oldVersion: Long, newVersion: Long) {
        Timber.v("Migrating Realm Session from $oldVersion to $newVersion")

        if (oldVersion <= 0) migrateTo1(realm)
        if (oldVersion <= 1) migrateTo2(realm)
        if (oldVersion <= 2) migrateTo3(realm)
        if (oldVersion <= 3) migrateTo4(realm)
        if (oldVersion <= 4) migrateTo5(realm)
        if (oldVersion <= 5) migrateTo6(realm)
        if (oldVersion <= 6) migrateTo7(realm)
        if (oldVersion <= 7) migrateTo8(realm)
        if (oldVersion <= 8) migrateTo9(realm)
        if (oldVersion <= 9) migrateTo10(realm)
<<<<<<< HEAD
=======
        if (oldVersion <= 10) migrateTo11(realm)
        if (oldVersion <= 11) migrateTo12(realm)
>>>>>>> d81d971c
    }

    private fun migrateTo1(realm: DynamicRealm) {
        Timber.d("Step 0 -> 1")
        // Add hasFailedSending in RoomSummary and a small warning icon on room list

        realm.schema.get("RoomSummaryEntity")
                ?.addField(RoomSummaryEntityFields.HAS_FAILED_SENDING, Boolean::class.java)
                ?.transform { obj ->
                    obj.setBoolean(RoomSummaryEntityFields.HAS_FAILED_SENDING, false)
                }
    }

    private fun migrateTo2(realm: DynamicRealm) {
        Timber.d("Step 1 -> 2")
        realm.schema.get("HomeServerCapabilitiesEntity")
                ?.addField("adminE2EByDefault", Boolean::class.java)
                ?.transform { obj ->
                    obj.setBoolean("adminE2EByDefault", true)
                }
    }

    private fun migrateTo3(realm: DynamicRealm) {
        Timber.d("Step 2 -> 3")
        realm.schema.get("HomeServerCapabilitiesEntity")
                ?.addField("preferredJitsiDomain", String::class.java)
                ?.transform { obj ->
                    // Schedule a refresh of the capabilities
                    obj.setLong(HomeServerCapabilitiesEntityFields.LAST_UPDATED_TIMESTAMP, 0)
                }
    }

    private fun migrateTo4(realm: DynamicRealm) {
        Timber.d("Step 3 -> 4")
        realm.schema.create("PendingThreePidEntity")
                .addField(PendingThreePidEntityFields.CLIENT_SECRET, String::class.java)
                .setRequired(PendingThreePidEntityFields.CLIENT_SECRET, true)
                .addField(PendingThreePidEntityFields.EMAIL, String::class.java)
                .addField(PendingThreePidEntityFields.MSISDN, String::class.java)
                .addField(PendingThreePidEntityFields.SEND_ATTEMPT, Int::class.java)
                .addField(PendingThreePidEntityFields.SID, String::class.java)
                .setRequired(PendingThreePidEntityFields.SID, true)
                .addField(PendingThreePidEntityFields.SUBMIT_URL, String::class.java)
    }

    private fun migrateTo5(realm: DynamicRealm) {
        Timber.d("Step 4 -> 5")
        realm.schema.get("HomeServerCapabilitiesEntity")
                ?.removeField("adminE2EByDefault")
                ?.removeField("preferredJitsiDomain")
    }

    private fun migrateTo6(realm: DynamicRealm) {
        Timber.d("Step 5 -> 6")
        realm.schema.create("PreviewUrlCacheEntity")
                .addField(PreviewUrlCacheEntityFields.URL, String::class.java)
                .setRequired(PreviewUrlCacheEntityFields.URL, true)
                .addPrimaryKey(PreviewUrlCacheEntityFields.URL)
                .addField(PreviewUrlCacheEntityFields.URL_FROM_SERVER, String::class.java)
                .addField(PreviewUrlCacheEntityFields.SITE_NAME, String::class.java)
                .addField(PreviewUrlCacheEntityFields.TITLE, String::class.java)
                .addField(PreviewUrlCacheEntityFields.DESCRIPTION, String::class.java)
                .addField(PreviewUrlCacheEntityFields.MXC_URL, String::class.java)
                .addField(PreviewUrlCacheEntityFields.LAST_UPDATED_TIMESTAMP, Long::class.java)
    }

    private fun migrateTo7(realm: DynamicRealm) {
        Timber.d("Step 6 -> 7")
        realm.schema.get("RoomEntity")
                ?.addField(RoomEntityFields.MEMBERS_LOAD_STATUS_STR, String::class.java)
                ?.transform { obj ->
                    if (obj.getBoolean("areAllMembersLoaded")) {
                        obj.setString("membersLoadStatusStr", RoomMembersLoadStatusType.LOADED.name)
                    } else {
                        obj.setString("membersLoadStatusStr", RoomMembersLoadStatusType.NONE.name)
                    }
                }
                ?.removeField("areAllMembersLoaded")
    }

    private fun migrateTo8(realm: DynamicRealm) {
        Timber.d("Step 7 -> 8")

        val editionOfEventSchema = realm.schema.create("EditionOfEvent")
<<<<<<< HEAD
                .setIsEmbedded(true)
=======
>>>>>>> d81d971c
                .addField(EditionOfEventFields.CONTENT, String::class.java)
                .addField(EditionOfEventFields.EVENT_ID, String::class.java)
                .setRequired(EditionOfEventFields.EVENT_ID, true)
                .addField(EditionOfEventFields.SENDER_ID, String::class.java)
                .setRequired(EditionOfEventFields.SENDER_ID, true)
                .addField(EditionOfEventFields.TIMESTAMP, Long::class.java)
                .addField(EditionOfEventFields.IS_LOCAL_ECHO, Boolean::class.java)

        realm.schema.get("EditAggregatedSummaryEntity")
                ?.removeField("aggregatedContent")
                ?.removeField("sourceEvents")
                ?.removeField("lastEditTs")
                ?.removeField("sourceLocalEchoEvents")
                ?.addRealmListField(EditAggregatedSummaryEntityFields.EDITIONS.`$`, editionOfEventSchema)

        // This has to be done once a parent use the model as a child
        // See https://github.com/realm/realm-java/issues/7402
        editionOfEventSchema.isEmbedded = true
    }

    private fun migrateTo9(realm: DynamicRealm) {
        Timber.d("Step 8 -> 9")

        realm.schema.get("RoomSummaryEntity")
                ?.addField(RoomSummaryEntityFields.LAST_ACTIVITY_TIME, Long::class.java, FieldAttribute.INDEXED)
                ?.setNullable(RoomSummaryEntityFields.LAST_ACTIVITY_TIME, true)
                ?.addIndex(RoomSummaryEntityFields.MEMBERSHIP_STR)
                ?.addIndex(RoomSummaryEntityFields.IS_DIRECT)
                ?.addIndex(RoomSummaryEntityFields.VERSIONING_STATE_STR)

                ?.addField(RoomSummaryEntityFields.IS_FAVOURITE, Boolean::class.java)
                ?.addIndex(RoomSummaryEntityFields.IS_FAVOURITE)
                ?.addField(RoomSummaryEntityFields.IS_LOW_PRIORITY, Boolean::class.java)
                ?.addIndex(RoomSummaryEntityFields.IS_LOW_PRIORITY)
                ?.addField(RoomSummaryEntityFields.IS_SERVER_NOTICE, Boolean::class.java)
                ?.addIndex(RoomSummaryEntityFields.IS_SERVER_NOTICE)

                ?.transform { obj ->
                    val isFavorite = obj.getList(RoomSummaryEntityFields.TAGS.`$`).any {
                        it.getString(RoomTagEntityFields.TAG_NAME) == RoomTag.ROOM_TAG_FAVOURITE
                    }
                    obj.setBoolean(RoomSummaryEntityFields.IS_FAVOURITE, isFavorite)

                    val isLowPriority = obj.getList(RoomSummaryEntityFields.TAGS.`$`).any {
                        it.getString(RoomTagEntityFields.TAG_NAME) == RoomTag.ROOM_TAG_LOW_PRIORITY
                    }

                    obj.setBoolean(RoomSummaryEntityFields.IS_LOW_PRIORITY, isLowPriority)

//                    XXX migrate last message origin server ts
                    obj.getObject(RoomSummaryEntityFields.LATEST_PREVIEWABLE_EVENT.`$`)
                            ?.getObject(TimelineEventEntityFields.ROOT.`$`)
                            ?.getLong(EventEntityFields.ORIGIN_SERVER_TS)?.let {
                                obj.setLong(RoomSummaryEntityFields.LAST_ACTIVITY_TIME, it)
                            }
                }
    }

    private fun migrateTo10(realm: DynamicRealm) {
        Timber.d("Step 9 -> 10")
<<<<<<< HEAD

        val roomAccountDataSchema = realm.schema.create("RoomAccountDataEntity")
                .setIsEmbedded(true)
                .addField(RoomAccountDataEntityFields.CONTENT_STR, String::class.java)
                .addField(RoomAccountDataEntityFields.TYPE, String::class.java,  FieldAttribute.INDEXED)

        realm.schema.get("RoomEntity")
                ?.addRealmListField(RoomEntityFields.ACCOUNT_DATA.`$`, roomAccountDataSchema)

        realm.schema.get("RoomSummaryEntity")
                ?.addField(RoomSummaryEntityFields.IS_HIDDEN_FROM_USER, Boolean::class.java, FieldAttribute.INDEXED)
                ?.transform {
                    val isHiddenFromUser = it.getString(RoomSummaryEntityFields.VERSIONING_STATE_STR) == VersioningState.UPGRADED_ROOM_JOINED.name
                    it.setBoolean(RoomSummaryEntityFields.IS_HIDDEN_FROM_USER, isHiddenFromUser)
                }

    }


    private fun RealmObjectSchema.setIsEmbedded(isEmbedded: Boolean): RealmObjectSchema {
        return apply {
            // setEmbedded does not return `this`...
            this.isEmbedded = isEmbedded
        }
=======
        realm.schema.create("SpaceChildSummaryEntity")
                ?.addField(SpaceChildSummaryEntityFields.ORDER, String::class.java)
                ?.addField(SpaceChildSummaryEntityFields.CHILD_ROOM_ID, String::class.java)
                ?.addField(SpaceChildSummaryEntityFields.AUTO_JOIN, Boolean::class.java)
                ?.setNullable(SpaceChildSummaryEntityFields.AUTO_JOIN, true)
                ?.addRealmObjectField(SpaceChildSummaryEntityFields.CHILD_SUMMARY_ENTITY.`$`, realm.schema.get("RoomSummaryEntity")!!)
                ?.addRealmListField(SpaceChildSummaryEntityFields.VIA_SERVERS.`$`, String::class.java)

        realm.schema.create("SpaceParentSummaryEntity")
                ?.addField(SpaceParentSummaryEntityFields.PARENT_ROOM_ID, String::class.java)
                ?.addField(SpaceParentSummaryEntityFields.CANONICAL, Boolean::class.java)
                ?.setNullable(SpaceParentSummaryEntityFields.CANONICAL, true)
                ?.addRealmObjectField(SpaceParentSummaryEntityFields.PARENT_SUMMARY_ENTITY.`$`, realm.schema.get("RoomSummaryEntity")!!)
                ?.addRealmListField(SpaceParentSummaryEntityFields.VIA_SERVERS.`$`, String::class.java)

        val creationContentAdapter = MoshiProvider.providesMoshi().adapter(RoomCreateContent::class.java)
        realm.schema.get("RoomSummaryEntity")
                ?.addField(RoomSummaryEntityFields.ROOM_TYPE, String::class.java)
                ?.addField(RoomSummaryEntityFields.FLATTEN_PARENT_IDS, String::class.java)
                ?.addField(RoomSummaryEntityFields.GROUP_IDS, String::class.java)
                ?.transform { obj ->

                    val creationEvent = realm.where("CurrentStateEventEntity")
                            .equalTo(CurrentStateEventEntityFields.ROOM_ID, obj.getString(RoomSummaryEntityFields.ROOM_ID))
                            .equalTo(CurrentStateEventEntityFields.TYPE, EventType.STATE_ROOM_CREATE)
                            .findFirst()

                    val roomType = creationEvent?.getObject(CurrentStateEventEntityFields.ROOT.`$`)
                            ?.getString(EventEntityFields.CONTENT)?.let {
                                creationContentAdapter.fromJson(it)?.type
                            }

                    obj.setString(RoomSummaryEntityFields.ROOM_TYPE, roomType)
                }
                ?.addRealmListField(RoomSummaryEntityFields.PARENTS.`$`, realm.schema.get("SpaceParentSummaryEntity")!!)
                ?.addRealmListField(RoomSummaryEntityFields.CHILDREN.`$`, realm.schema.get("SpaceChildSummaryEntity")!!)
    }

    private fun migrateTo11(realm: DynamicRealm) {
        Timber.d("Step 10 -> 11")
        realm.schema.get("EventEntity")
                ?.addField(EventEntityFields.SEND_STATE_DETAILS, String::class.java)
    }

    private fun migrateTo12(realm: DynamicRealm) {
        Timber.d("Step 11 -> 12")

        val joinRulesContentAdapter = MoshiProvider.providesMoshi().adapter(RoomJoinRulesContent::class.java)
        realm.schema.get("RoomSummaryEntity")
                ?.addField(RoomSummaryEntityFields.JOIN_RULES_STR, String::class.java)
                ?.transform { obj ->
                    val joinRulesEvent = realm.where("CurrentStateEventEntity")
                            .equalTo(CurrentStateEventEntityFields.ROOM_ID, obj.getString(RoomSummaryEntityFields.ROOM_ID))
                            .equalTo(CurrentStateEventEntityFields.TYPE, EventType.STATE_ROOM_JOIN_RULES)
                            .findFirst()

                    val roomJoinRules = joinRulesEvent?.getObject(CurrentStateEventEntityFields.ROOT.`$`)
                            ?.getString(EventEntityFields.CONTENT)?.let {
                                joinRulesContentAdapter.fromJson(it)?.joinRules
                            }

                    obj.setString(RoomSummaryEntityFields.JOIN_RULES_STR, roomJoinRules?.name)
                }

        realm.schema.get("SpaceChildSummaryEntity")
                ?.addField(SpaceChildSummaryEntityFields.SUGGESTED, Boolean::class.java)
                ?.setNullable(SpaceChildSummaryEntityFields.SUGGESTED, true)
>>>>>>> d81d971c
    }
}<|MERGE_RESOLUTION|>--- conflicted
+++ resolved
@@ -19,14 +19,11 @@
 import io.realm.DynamicRealm
 import io.realm.FieldAttribute
 import io.realm.RealmMigration
-<<<<<<< HEAD
 import io.realm.RealmObjectSchema
 import org.matrix.android.sdk.api.session.room.model.VersioningState
-=======
 import org.matrix.android.sdk.api.session.events.model.EventType
 import org.matrix.android.sdk.api.session.room.model.RoomJoinRulesContent
 import org.matrix.android.sdk.api.session.room.model.create.RoomCreateContent
->>>>>>> d81d971c
 import org.matrix.android.sdk.api.session.room.model.tag.RoomTag
 import org.matrix.android.sdk.internal.database.model.CurrentStateEventEntityFields
 import org.matrix.android.sdk.internal.database.model.EditAggregatedSummaryEntityFields
@@ -50,11 +47,7 @@
 class RealmSessionStoreMigration @Inject constructor() : RealmMigration {
 
     companion object {
-<<<<<<< HEAD
-        const val SESSION_STORE_SCHEMA_VERSION = 10L
-=======
-        const val SESSION_STORE_SCHEMA_VERSION = 12L
->>>>>>> d81d971c
+        const val SESSION_STORE_SCHEMA_VERSION = 13L
     }
 
     override fun migrate(realm: DynamicRealm, oldVersion: Long, newVersion: Long) {
@@ -70,11 +63,9 @@
         if (oldVersion <= 7) migrateTo8(realm)
         if (oldVersion <= 8) migrateTo9(realm)
         if (oldVersion <= 9) migrateTo10(realm)
-<<<<<<< HEAD
-=======
         if (oldVersion <= 10) migrateTo11(realm)
         if (oldVersion <= 11) migrateTo12(realm)
->>>>>>> d81d971c
+        if (oldVersion <= 12) migrateTo13(realm)
     }
 
     private fun migrateTo1(realm: DynamicRealm) {
@@ -159,10 +150,6 @@
         Timber.d("Step 7 -> 8")
 
         val editionOfEventSchema = realm.schema.create("EditionOfEvent")
-<<<<<<< HEAD
-                .setIsEmbedded(true)
-=======
->>>>>>> d81d971c
                 .addField(EditionOfEventFields.CONTENT, String::class.java)
                 .addField(EditionOfEventFields.EVENT_ID, String::class.java)
                 .setRequired(EditionOfEventFields.EVENT_ID, true)
@@ -223,32 +210,6 @@
 
     private fun migrateTo10(realm: DynamicRealm) {
         Timber.d("Step 9 -> 10")
-<<<<<<< HEAD
-
-        val roomAccountDataSchema = realm.schema.create("RoomAccountDataEntity")
-                .setIsEmbedded(true)
-                .addField(RoomAccountDataEntityFields.CONTENT_STR, String::class.java)
-                .addField(RoomAccountDataEntityFields.TYPE, String::class.java,  FieldAttribute.INDEXED)
-
-        realm.schema.get("RoomEntity")
-                ?.addRealmListField(RoomEntityFields.ACCOUNT_DATA.`$`, roomAccountDataSchema)
-
-        realm.schema.get("RoomSummaryEntity")
-                ?.addField(RoomSummaryEntityFields.IS_HIDDEN_FROM_USER, Boolean::class.java, FieldAttribute.INDEXED)
-                ?.transform {
-                    val isHiddenFromUser = it.getString(RoomSummaryEntityFields.VERSIONING_STATE_STR) == VersioningState.UPGRADED_ROOM_JOINED.name
-                    it.setBoolean(RoomSummaryEntityFields.IS_HIDDEN_FROM_USER, isHiddenFromUser)
-                }
-
-    }
-
-
-    private fun RealmObjectSchema.setIsEmbedded(isEmbedded: Boolean): RealmObjectSchema {
-        return apply {
-            // setEmbedded does not return `this`...
-            this.isEmbedded = isEmbedded
-        }
-=======
         realm.schema.create("SpaceChildSummaryEntity")
                 ?.addField(SpaceChildSummaryEntityFields.ORDER, String::class.java)
                 ?.addField(SpaceChildSummaryEntityFields.CHILD_ROOM_ID, String::class.java)
@@ -316,6 +277,27 @@
         realm.schema.get("SpaceChildSummaryEntity")
                 ?.addField(SpaceChildSummaryEntityFields.SUGGESTED, Boolean::class.java)
                 ?.setNullable(SpaceChildSummaryEntityFields.SUGGESTED, true)
->>>>>>> d81d971c
-    }
+    }
+
+    private fun migrateTo13(realm: DynamicRealm) {
+        Timber.d("Step 12 -> 13")
+        val roomAccountDataSchema = realm.schema.create("RoomAccountDataEntity")
+                .addField(RoomAccountDataEntityFields.CONTENT_STR, String::class.java)
+                .addField(RoomAccountDataEntityFields.TYPE, String::class.java,  FieldAttribute.INDEXED)
+
+        realm.schema.get("RoomEntity")
+                ?.addRealmListField(RoomEntityFields.ACCOUNT_DATA.`$`, roomAccountDataSchema)
+
+        realm.schema.get("RoomSummaryEntity")
+                ?.addField(RoomSummaryEntityFields.IS_HIDDEN_FROM_USER, Boolean::class.java, FieldAttribute.INDEXED)
+                ?.transform {
+                    val isHiddenFromUser = it.getString(RoomSummaryEntityFields.VERSIONING_STATE_STR) == VersioningState.UPGRADED_ROOM_JOINED.name
+                    it.setBoolean(RoomSummaryEntityFields.IS_HIDDEN_FROM_USER, isHiddenFromUser)
+                }
+
+        roomAccountDataSchema.isEmbedded = true
+
+    }
+
+
 }