--- conflicted
+++ resolved
@@ -16,31 +16,21 @@
 
 package im.vector.matrix.android.internal.session
 
+import android.content.Context
 import android.os.Looper
 import androidx.annotation.MainThread
 import androidx.lifecycle.LiveData
 import com.zhuinden.monarchy.Monarchy
 import im.vector.matrix.android.api.MatrixCallback
 import im.vector.matrix.android.api.auth.data.SessionParams
-<<<<<<< HEAD
-=======
-import im.vector.matrix.android.api.listeners.ProgressListener
 import im.vector.matrix.android.api.pushrules.PushRuleService
-import im.vector.matrix.android.api.pushrules.rest.PushRule
->>>>>>> 33f17e4c
 import im.vector.matrix.android.api.session.Session
 import im.vector.matrix.android.api.session.cache.CacheService
 import im.vector.matrix.android.api.session.content.ContentUploadStateTracker
 import im.vector.matrix.android.api.session.content.ContentUrlResolver
 import im.vector.matrix.android.api.session.crypto.CryptoService
 import im.vector.matrix.android.api.session.group.GroupService
-<<<<<<< HEAD
-=======
-import im.vector.matrix.android.api.session.group.model.GroupSummary
-import im.vector.matrix.android.api.session.pushers.Pusher
 import im.vector.matrix.android.api.session.pushers.PushersService
-import im.vector.matrix.android.api.session.room.Room
->>>>>>> 33f17e4c
 import im.vector.matrix.android.api.session.room.RoomDirectoryService
 import im.vector.matrix.android.api.session.room.RoomService
 import im.vector.matrix.android.api.session.signout.SignOutService
@@ -50,13 +40,14 @@
 import im.vector.matrix.android.api.util.MatrixCallbackDelegate
 import im.vector.matrix.android.internal.crypto.CryptoManager
 import im.vector.matrix.android.internal.database.LiveEntityObserver
-<<<<<<< HEAD
 import im.vector.matrix.android.internal.session.sync.job.SyncThread
+import im.vector.matrix.android.internal.session.sync.job.SyncWorker
 import timber.log.Timber
 import javax.inject.Inject
 
 @SessionScope
 internal class DefaultSession @Inject constructor(override val sessionParams: SessionParams,
+                                                  private val context: Context,
                                                   private val liveEntityObservers: Set<@JvmSuppressWildcards LiveEntityObserver>,
                                                   private val monarchy: Monarchy,
                                                   private val sessionListeners: SessionListeners,
@@ -67,66 +58,26 @@
                                                   private val filterService: FilterService,
                                                   private val cacheService: CacheService,
                                                   private val signOutService: SignOutService,
+                                                  private val pushRuleService: PushRuleService,
+                                                  private val pushersService: PushersService,
                                                   private val cryptoService: CryptoManager,
                                                   private val syncThread: SyncThread,
                                                   private val contentUrlResolver: ContentUrlResolver,
                                                   private val contentUploadProgressTracker: ContentUploadStateTracker)
     : Session,
-      RoomService by roomService,
-      RoomDirectoryService by roomDirectoryService,
-      GroupService by groupService,
-      UserService by userService,
-      CryptoService by cryptoService,
-      CacheService by cacheService,
-      SignOutService by signOutService,
-      FilterService by filterService {
+        RoomService by roomService,
+        RoomDirectoryService by roomDirectoryService,
+        GroupService by groupService,
+        UserService by userService,
+        CryptoService by cryptoService,
+        CacheService by cacheService,
+        SignOutService by signOutService,
+        FilterService by filterService,
+        PushRuleService by pushRuleService,
+        PushersService by pushersService {
 
-=======
-import im.vector.matrix.android.internal.di.MatrixKoinComponent
-import im.vector.matrix.android.internal.di.MatrixKoinHolder
-import im.vector.matrix.android.internal.session.content.ContentModule
-import im.vector.matrix.android.internal.session.group.GroupModule
-import im.vector.matrix.android.internal.session.notification.BingRuleWatcher
-import im.vector.matrix.android.internal.session.room.RoomModule
-import im.vector.matrix.android.internal.session.signout.SignOutModule
-import im.vector.matrix.android.internal.session.sync.SyncModule
-import im.vector.matrix.android.internal.session.sync.job.SyncThread
-import im.vector.matrix.android.internal.session.sync.job.SyncWorker
-import im.vector.matrix.android.internal.session.user.UserModule
-import org.koin.core.scope.Scope
-import org.koin.standalone.inject
-import timber.log.Timber
-import java.util.*
-
-
-internal class DefaultSession(override val sessionParams: SessionParams) : Session, MatrixKoinComponent {
-
-    companion object {
-        const val SCOPE: String = "session"
-    }
-
-    private lateinit var scope: Scope
-
-    private val monarchy by inject<Monarchy>()
-    private val liveEntityUpdaters by inject<List<LiveEntityObserver>>()
-    private val sessionListeners by inject<SessionListeners>()
-    private val roomService by inject<RoomService>()
-    private val roomDirectoryService by inject<RoomDirectoryService>()
-    private val groupService by inject<GroupService>()
-    private val userService by inject<UserService>()
-    private val filterService by inject<FilterService>()
-    private val cacheService by inject<CacheService>()
-    private val signOutService by inject<SignOutService>()
-    private val cryptoService by inject<CryptoManager>()
-    private val syncThread by inject<SyncThread>()
-    private val contentUrlResolver by inject<ContentUrlResolver>()
-    private val contentUploadProgressTracker by inject<ContentUploadStateTracker>()
-    private val pushRuleService by inject<PushRuleService>()
-    private val pushersService by inject<PushersService>()
->>>>>>> 33f17e4c
     private var isOpen = false
 
-    private val bingRuleWatcher by inject<BingRuleWatcher>()
 
     @MainThread
     override fun open() {
@@ -136,24 +87,19 @@
         if (!monarchy.isMonarchyThreadOpen) {
             monarchy.openManually()
         }
-<<<<<<< HEAD
         liveEntityObservers.forEach { it.start() }
-=======
-        liveEntityUpdaters.forEach { it.start() }
-        bingRuleWatcher.start()
     }
 
     override fun requireBackgroundSync() {
-        SyncWorker.requireBackgroundSync()
+        SyncWorker.requireBackgroundSync(context, sessionParams.credentials.userId)
     }
 
     override fun startAutomaticBackgroundSync(repeatDelay: Long) {
-        SyncWorker.automaticallyBackgroundSync(0, repeatDelay)
+        SyncWorker.automaticallyBackgroundSync(context, sessionParams.credentials.userId, 0, repeatDelay)
     }
 
     override fun stopAnyBackgroundSync() {
-        SyncWorker.stopAnyBackgroundSync()
->>>>>>> 33f17e4c
+        SyncWorker.stopAnyBackgroundSync(context)
     }
 
     @MainThread
@@ -179,7 +125,6 @@
         assert(isOpen)
         liveEntityObservers.forEach { it.dispose() }
         cryptoService.close()
-        bingRuleWatcher.dispose()
         if (monarchy.isMonarchyThreadOpen) {
             monarchy.closeManually()
         }
@@ -238,238 +183,6 @@
         sessionListeners.removeListener(listener)
     }
 
-<<<<<<< HEAD
-=======
-    // ROOM SERVICE
-
-    override fun createRoom(createRoomParams: CreateRoomParams, callback: MatrixCallback<String>) {
-        assert(isOpen)
-        return roomService.createRoom(createRoomParams, callback)
-    }
-
-    override fun getRoom(roomId: String): Room? {
-        assert(isOpen)
-        return roomService.getRoom(roomId)
-    }
-
-
-    override fun liveRoomSummaries(): LiveData<List<RoomSummary>> {
-        assert(isOpen)
-        return roomService.liveRoomSummaries()
-    }
-
-    // ROOM DIRECTORY SERVICE
-
-    override fun getPublicRooms(server: String?, publicRoomsParams: PublicRoomsParams, callback: MatrixCallback<PublicRoomsResponse>): Cancelable {
-        assert(isOpen)
-        return roomDirectoryService.getPublicRooms(server, publicRoomsParams, callback)
-    }
-
-    override fun joinRoom(roomId: String, callback: MatrixCallback<Unit>) {
-        assert(isOpen)
-        return roomDirectoryService.joinRoom(roomId, callback)
-    }
-
-    override fun getThirdPartyProtocol(callback: MatrixCallback<Map<String, ThirdPartyProtocol>>) {
-        assert(isOpen)
-        return roomDirectoryService.getThirdPartyProtocol(callback)
-    }
-
-    // GROUP SERVICE
-
-    override fun getGroup(groupId: String): Group? {
-        assert(isOpen)
-        return groupService.getGroup(groupId)
-    }
-
-    override fun liveGroupSummaries(): LiveData<List<GroupSummary>> {
-        assert(isOpen)
-        return groupService.liveGroupSummaries()
-    }
-
-    override fun setFilter(filterPreset: FilterService.FilterPreset) {
-        assert(isOpen)
-        return filterService.setFilter(filterPreset)
-    }
-
-    override fun clearCache(callback: MatrixCallback<Unit>) {
-        assert(isOpen)
-        // syncThread.pause()
-        cacheService.clearCache(object : MatrixCallbackDelegate<Unit>(callback) {
-            override fun onSuccess(data: Unit) {
-                // Restart the sync
-                //  syncThread.restart()
-
-                super.onSuccess(data)
-            }
-        })
-    }
-
-    // USER SERVICE
-
-    override fun getUser(userId: String): User? {
-        assert(isOpen)
-        return userService.getUser(userId)
-    }
-
-    override fun observeUser(userId: String): LiveData<User?> {
-        assert(isOpen)
-        return userService.observeUser(userId)
-    }
-
-    // CRYPTO SERVICE
-
-    override fun setDeviceName(deviceId: String, deviceName: String, callback: MatrixCallback<Unit>) {
-        cryptoService.setDeviceName(deviceId, deviceName, callback)
-    }
-
-    override fun deleteDevice(deviceId: String, callback: MatrixCallback<Unit>) {
-        cryptoService.deleteDevice(deviceId, callback)
-    }
-
-    override fun deleteDeviceWithUserPassword(deviceId: String, authSession: String?, password: String, callback: MatrixCallback<Unit>) {
-        cryptoService.deleteDeviceWithUserPassword(deviceId, authSession, password, callback)
-    }
-
-    override fun getCryptoVersion(context: Context, longFormat: Boolean): String {
-        return cryptoService.getCryptoVersion(context, longFormat)
-    }
-
-    override fun isCryptoEnabled(): Boolean {
-        return cryptoService.isCryptoEnabled()
-    }
-
-    override fun getSasVerificationService(): SasVerificationService {
-        return cryptoService.getSasVerificationService()
-    }
-
-    override fun getKeysBackupService(): KeysBackupService {
-        return cryptoService.getKeysBackupService()
-    }
-
-    override fun isRoomBlacklistUnverifiedDevices(roomId: String?): Boolean {
-        return cryptoService.isRoomBlacklistUnverifiedDevices(roomId)
-    }
-
-    override fun setWarnOnUnknownDevices(warn: Boolean) {
-        cryptoService.setWarnOnUnknownDevices(warn)
-    }
-
-    override fun setDeviceVerification(verificationStatus: Int, deviceId: String, userId: String) {
-        cryptoService.setDeviceVerification(verificationStatus, deviceId, userId)
-    }
-
-    override fun getUserDevices(userId: String): MutableList<MXDeviceInfo> {
-        return cryptoService.getUserDevices(userId)
-    }
-
-    override fun setDevicesKnown(devices: List<MXDeviceInfo>, callback: MatrixCallback<Unit>?) {
-        cryptoService.setDevicesKnown(devices, callback)
-    }
-
-    override fun deviceWithIdentityKey(senderKey: String, algorithm: String): MXDeviceInfo? {
-        return cryptoService.deviceWithIdentityKey(senderKey, algorithm)
-    }
-
-    override fun getMyDevice(): MXDeviceInfo {
-        return cryptoService.getMyDevice()
-    }
-
-    override fun getDevicesList(callback: MatrixCallback<DevicesListResponse>) {
-        cryptoService.getDevicesList(callback)
-    }
-
-    override fun inboundGroupSessionsCount(onlyBackedUp: Boolean): Int {
-        return cryptoService.inboundGroupSessionsCount(onlyBackedUp)
-    }
-
-    override fun getGlobalBlacklistUnverifiedDevices(): Boolean {
-        return cryptoService.getGlobalBlacklistUnverifiedDevices()
-    }
-
-    override fun setGlobalBlacklistUnverifiedDevices(block: Boolean) {
-        cryptoService.setGlobalBlacklistUnverifiedDevices(block)
-    }
-
-    override fun setRoomUnBlacklistUnverifiedDevices(roomId: String) {
-        cryptoService.setRoomUnBlacklistUnverifiedDevices(roomId)
-    }
-
-    override fun getDeviceTrackingStatus(userId: String): Int {
-        return cryptoService.getDeviceTrackingStatus(userId)
-    }
-
-    override fun importRoomKeys(roomKeysAsArray: ByteArray, password: String, progressListener: ProgressListener?, callback: MatrixCallback<ImportRoomKeysResult>) {
-        cryptoService.importRoomKeys(roomKeysAsArray, password, progressListener, callback)
-    }
-
-    override fun exportRoomKeys(password: String, callback: MatrixCallback<ByteArray>) {
-        cryptoService.exportRoomKeys(password, callback)
-    }
-
-    override fun setRoomBlacklistUnverifiedDevices(roomId: String) {
-        cryptoService.setRoomBlacklistUnverifiedDevices(roomId)
-    }
-
-    override fun isRoomEncrypted(roomId: String): Boolean {
-        return cryptoService.isRoomEncrypted(roomId)
-    }
-
-    override fun encryptEventContent(eventContent: Content, eventType: String, roomId: String, callback: MatrixCallback<MXEncryptEventContentResult>) {
-        cryptoService.encryptEventContent(eventContent, eventType, roomId, callback)
-    }
-
-    override fun getDeviceInfo(userId: String, deviceId: String?): MXDeviceInfo? {
-        return cryptoService.getDeviceInfo(userId, deviceId)
-    }
-
-    override fun reRequestRoomKeyForEvent(event: Event) {
-        cryptoService.reRequestRoomKeyForEvent(event)
-    }
-
-    override fun cancelRoomKeyRequest(requestBody: RoomKeyRequestBody) {
-        cryptoService.cancelRoomKeyRequest(requestBody)
-    }
-
-    override fun addRoomKeysRequestListener(listener: RoomKeysRequestListener) {
-        cryptoService.addRoomKeysRequestListener(listener)
-    }
-
-    override fun decryptEvent(event: Event, timeline: String): MXEventDecryptionResult? {
-        return cryptoService.decryptEvent(event, timeline)
-    }
-
-    override fun decryptEventAsync(event: Event, timeline: String, callback: MatrixCallback<MXEventDecryptionResult?>) {
-        return cryptoService.decryptEventAsync(event, timeline, callback)
-    }
-
-    override fun getEncryptionAlgorithm(roomId: String): String? {
-        return cryptoService.getEncryptionAlgorithm(roomId)
-    }
-
-    override fun shouldEncryptForInvitedMembers(roomId: String): Boolean {
-        return cryptoService.shouldEncryptForInvitedMembers(roomId)
-    }
-
-    override fun downloadKeys(userIds: List<String>, forceDownload: Boolean, callback: MatrixCallback<MXUsersDevicesMap<MXDeviceInfo>>) {
-        cryptoService.downloadKeys(userIds, forceDownload, callback)
-    }
-
-    override fun clearCryptoCache(callback: MatrixCallback<Unit>) {
-        cryptoService.clearCryptoCache(callback)
-    }
-
-    // PUSH RULE SERVICE
-
-    override fun addPushRuleListener(listener: PushRuleService.PushRuleListener) {
-        pushRuleService.addPushRuleListener(listener)
-    }
-
-    override fun removePushRuleListener(listener: PushRuleService.PushRuleListener) {
-        pushRuleService.removePushRuleListener(listener)
-    }
-
->>>>>>> 33f17e4c
     // Private methods *****************************************************************************
 
     private fun assertMainThread() {
@@ -478,45 +191,5 @@
         }
     }
 
-    override fun refreshPushers() {
-        pushersService.refreshPushers()
-    }
-
-    override fun addHttpPusher(
-            pushkey: String,
-            appId: String,
-            profileTag: String,
-            lang: String,
-            appDisplayName: String,
-            deviceDisplayName: String,
-            url: String,
-            append: Boolean,
-            withEventIdOnly: Boolean): UUID {
-        return pushersService
-                .addHttpPusher(
-                        pushkey, appId, profileTag, lang, appDisplayName, deviceDisplayName, url, append, withEventIdOnly
-                )
-    }
-
-    override fun removeHttpPusher(pushkey: String, appId: String, callback: MatrixCallback<Unit>) {
-        pushersService.removeHttpPusher(pushkey, appId, callback)
-    }
-
-    override fun livePushers(): LiveData<List<Pusher>> {
-        return pushersService.livePushers()
-    }
-
-    override fun getPushRules(scope: String): List<PushRule> {
-        return pushRuleService.getPushRules(scope)
-    }
-
-    override fun updatePushRuleEnableStatus(kind: String, pushRule: PushRule, enabled: Boolean, callback: MatrixCallback<Unit>) {
-        pushRuleService.updatePushRuleEnableStatus(kind, pushRule, enabled, callback)
-    }
-
-    override fun fetchPushRules(scope: String) {
-        pushRuleService.fetchPushRules(scope)
-    }
-
 
 }