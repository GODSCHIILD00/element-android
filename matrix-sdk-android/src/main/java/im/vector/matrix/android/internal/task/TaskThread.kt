/*
 * Copyright 2019 New Vector Ltd
 *
 * Licensed under the Apache License, Version 2.0 (the "License");
 * you may not use this file except in compliance with the License.
 * You may obtain a copy of the License at
 *
 * http://www.apache.org/licenses/LICENSE-2.0
 *
 * Unless required by applicable law or agreed to in writing, software
 * distributed under the License is distributed on an "AS IS" BASIS,
 * WITHOUT WARRANTIES OR CONDITIONS OF ANY KIND, either express or implied.
 * See the License for the specific language governing permissions and
 * limitations under the License.
 */

package im.vector.matrix.android.internal.task

internal enum class TaskThread {
    MAIN,
    COMPUTATION,
    IO,
    CALLER,
<<<<<<< HEAD
    CRYPTO,
    SYNC,
    DM_VERIF
=======
    CRYPTO
>>>>>>> 90f2199e
}<|MERGE_RESOLUTION|>--- conflicted
+++ resolved
@@ -21,11 +21,6 @@
     COMPUTATION,
     IO,
     CALLER,
-<<<<<<< HEAD
     CRYPTO,
-    SYNC,
     DM_VERIF
-=======
-    CRYPTO
->>>>>>> 90f2199e
 }